--- conflicted
+++ resolved
@@ -319,13 +319,8 @@
         return classInfo;
     }
 
-<<<<<<< HEAD
-    public void addSuperclass(final String superclassName, final HashMap<String, ClassInfo> classNameToClassInfo) {
+    public void addSuperclass(final String superclassName, final Map<String, ClassInfo> classNameToClassInfo) {
         if (superclassName != null && !"java.lang.Object".equals(superclassName)) {
-=======
-    public void addSuperclass(final String superclassName, final Map<String, ClassInfo> classNameToClassInfo) {
-        if (superclassName != null && !superclassName.equals("java.lang.Object")) {
->>>>>>> 5c2dce24
             final ClassInfo superclassClassInfo = getOrCreateClassInfo(scalaBaseClassName(superclassName),
                     classNameToClassInfo);
             this.addRelatedClass(RelType.SUPERCLASSES, superclassClassInfo);
